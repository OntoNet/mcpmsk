from __future__ import annotations

import os
from fastmcp import FastMCP
from fastmcp.exceptions import ValidationError
from fastmcp.server.context import Context
import requests
import uuid
from typing import Any, Dict
from .auth import get_token, set_token
from .keycloak_auth import KeycloakAuth
from .session_state_client import (
    SessionStateError,
    get_session_state,
    is_session_state_configured,
    merge_session_state,
)
from .settings import ONTO_API_BASE
from .utils import safe_print

mcp = FastMCP(name="Onto MCP Server")

BUILD_VERSION = os.environ.get("ONTO_BUILD_VERSION") or "0.1.0"

<<<<<<< HEAD
=======
safe_print(f"[startup] Onto MCP build version: {BUILD_VERSION}")

>>>>>>> 702d4c1b
# ONTO_API_BASE now comes from settings (with env/default handling)

# Global Keycloak auth instance
keycloak_auth = KeycloakAuth()
@mcp.tool
def preflight_plan(
    source: str,
    forceSep: str | None = None,
    forceEncoding: str | None = None,
) -> Dict[str, Any]:
    """Return a two-step plan for building and submitting a CSV signature."""

    if not isinstance(source, str) or not source.strip():
        raise ValidationError("400: 'source' is required and must be a non-empty string.")

    source = source.strip()

    source_path = source
    safe_print(f"[preflight_plan] received source: {source_path}")

    if not os.path.isabs(source_path):
        safe_print("[preflight_plan] rejected source: path is not absolute")
        raise ValidationError("400: 'source' must be an absolute path to a local file.")

    if not os.path.isfile(source_path):
        safe_print("[preflight_plan] rejected source: file does not exist locally")
        raise ValidationError("404: 'source' must reference an existing local file.")

    try:
        file_size = os.path.getsize(source_path)
    except OSError:
        file_size = None

    if file_size is not None:
        safe_print(
            f"[preflight_plan] confirmed local file exists (size={file_size} bytes)"
        )
    else:
        safe_print("[preflight_plan] confirmed local file exists")

    normalized_force_sep: str | None = None
    if forceSep is not None:
        if not isinstance(forceSep, str):
            raise ValidationError("400: 'forceSep' must be null, ',' or ';'.")
        normalized_force_sep = forceSep.strip()
        if normalized_force_sep not in (",", ";"):
            raise ValidationError("400: 'forceSep' must be null, ',' or ';'.")

    normalized_force_encoding: str | None = None
    if forceEncoding is not None:
        if not isinstance(forceEncoding, str):
            raise ValidationError("400: 'forceEncoding' must be a string or null.")
        normalized_force_encoding = forceEncoding.strip()
        if not normalized_force_encoding:
            raise ValidationError("400: 'forceEncoding' must be a non-empty string when provided.")

    cmd = """python3 - <<'PY'
import csv, re, json, hashlib, os, sys
SRC = os.environ['SRC']
<<<<<<< HEAD
print(f"Source: {SRC}")
=======
>>>>>>> 702d4c1b
def norm(s):
  s=s.lower().strip().replace(' ','_').replace('-','_')
  s=re.sub(r'[^a-z0-9_а-яё]','',s); s=re.sub(r'_+','_',s).strip('_'); return s

# авто-детект разделителя (можно переопределить env FORCE_SEP)
with open(SRC,'rb') as f: head=f.read(256*1024)
sep = ';' if head.count(b';')>head.count(b',') else ','
force_sep = os.environ.get('FORCE_SEP')
if force_sep in (',',';'): sep = force_sep

enc = os.environ.get('FORCE_ENCODING') or 'utf-8'

with open(SRC, encoding=enc, newline='') as f:
  rdr = csv.reader(f, delimiter=sep)
  raw = next(rdr)
  headers = [norm(h) for h in raw]

hdr = ';'.join(headers)
payload = {
  "fileName": os.path.basename(SRC),
  "fileSize": os.path.getsize(SRC),
  "signature": {
    "encoding": enc,
    "sep": sep,
    "hasHeader": True,
    "numCols": len(headers),
    "headers": headers,
    "headerHash": "sha256:"+hashlib.sha256(hdr.encode()).hexdigest(),
    "headerSortedHash": "sha256:"+hashlib.sha256(';'.join(sorted(headers)).encode()).hexdigest(),
    "stats": {"rowsScanned": 0}
  }
}
open('payload.json','w',encoding='utf-8').write(json.dumps(payload,ensure_ascii=False,indent=2))
print("OK -> payload.json")
PY"""

    actions = [
        {
            "type": "shell",
            "name": "build-signature",
            "cmd": cmd,
            "env": {
                "SRC": source_path,
                "FORCE_SEP": normalized_force_sep or "",
                "FORCE_ENCODING": normalized_force_encoding or "",
            },
        },
        {
            "type": "mcp_call",
            "name": "send-signature",
            "tool": "preflight_submit",
            "args_from_file": "payload.json",
        },
    ]

    notes = [
        "Команда создаст payload.json в текущей директории клиента",
<<<<<<< HEAD
        f"Источник данных: {source_path}",
=======
>>>>>>> 702d4c1b
    ]

    return {
        "buildVersion": BUILD_VERSION,
        "actions": actions,
        "notes": notes,
    }


def _legacy_token_storage_enabled() -> bool:
    return getattr(keycloak_auth.token_storage, "supports_legacy_token", True)


@mcp.tool
def login_with_credentials(username: str, password: str) -> str:
    """
    Authenticate with Keycloak using username and password.
    This method saves tokens persistently for future sessions.
    
    Args:
        username: User's username or email
        password: User's password
    
    Returns:
        Success message or error details
    """
    try:
        if keycloak_auth.authenticate_with_password(username, password):
            # Store token in old system for compatibility
            access_token = keycloak_auth.get_valid_access_token()
            if access_token:
                if _legacy_token_storage_enabled():
                    set_token(access_token)
                user_info = keycloak_auth.get_user_info()
                if user_info:
                    email = user_info.get('email', 'Unknown')
                    return f"✅ Successfully authenticated as {email}. Session saved persistently."
                else:
                    return "✅ Authentication successful. Session saved persistently."
            else:
                return "❌ Authentication succeeded but failed to get access token"
        else:
            return "❌ Authentication failed - invalid credentials"
    except Exception as e:
        return f"❌ Authentication error: {str(e)}"

@mcp.tool
def refresh_token() -> str:
    """
    Refresh the current access token.
    This happens automatically when needed, but you can call it manually.
    
    Returns:
        Success message or error details
    """
    try:
        if keycloak_auth.refresh_access_token():
            # Update stored token
            access_token = keycloak_auth.get_valid_access_token()
            if access_token:
                if _legacy_token_storage_enabled():
                    set_token(access_token)
                return "🔄 Token refreshed successfully"
            else:
                return "❌ Token refresh succeeded but failed to get new access token"
        else:
            return "❌ Failed to refresh token - may need to re-authenticate"
    except Exception as e:
        return f"❌ Token refresh error: {str(e)}"

@mcp.tool
def get_auth_status() -> str:
    """
    Get current authentication status with helpful guidance.
    
    Returns:
        Authentication status information
    """
    try:
        is_authenticated = keycloak_auth.is_authenticated()
        status = keycloak_auth.token_storage.get_session_status()
        
        if is_authenticated:
            user_info = keycloak_auth.get_user_info()
            if user_info:
                username = user_info.get('preferred_username', 'Unknown')
                email = user_info.get('email', 'Unknown')
                result = f"✅ **Authenticated** as: {username} ({email})\n"
                result += f"📊 Status: {status}"
                
                # Add token info
                token_info = keycloak_auth.token_storage.get_token_info()
                if token_info.get('access_token_expired'):
                    result += "\n🔄 Access token expired but refresh available"
                else:
                    result += "\n🟢 Access token valid"
                
                return result
            else:
                return f"✅ Authenticated (token valid)\n📊 Status: {status}"
        else:
            return f"""
❌ **Not authenticated**
📊 Status: {status}

🔧 **To authenticate, use:**
• `login_with_credentials("email", "password")` - Username/password authentication
"""
    except Exception as e:
        return f"❌ Error checking auth status: {str(e)}"

@mcp.tool
def get_session_info() -> str:
    """
    Get detailed session information including token status.
    
    Returns:
        Detailed session information
    """
    try:
        session_info = keycloak_auth.get_session_info()
        
        result = f"""
📊 **Detailed Session Information**

**Status:** {session_info.get('session_status', 'Unknown')}

**Token Information:**
• Has Access Token: {'✅' if session_info.get('has_access_token') else '❌'}
• Has Refresh Token: {'✅' if session_info.get('has_refresh_token') else '❌'}
• Access Token Expired: {'⏰' if session_info.get('access_token_expired') else '🟢'}
• Refresh Token Expired: {'⏰' if session_info.get('refresh_token_expired') else '🟢'}
"""
        
        if 'last_updated' in session_info and session_info['last_updated']:
            import datetime
            last_updated = datetime.datetime.fromtimestamp(session_info['last_updated'])
            result += f"• Last Updated: {last_updated.strftime('%Y-%m-%d %H:%M:%S')}\n"
        
        if 'user' in session_info:
            user = session_info['user']
            result += f"""
**User Information:**
• Email: {user.get('email', 'Unknown')}
• Name: {user.get('name', 'Unknown')}
• Username: {user.get('username', 'Unknown')}
"""
        
        # Add storage location
        storage_path = keycloak_auth.token_storage.token_file
        result += f"\n**Storage:** {storage_path}"
        
        return result
    except Exception as e:
        return f"❌ Error getting session info: {str(e)}"

@mcp.tool
def logout() -> str:
    """
    Logout and clear all authentication tokens.
    
    Returns:
        Logout status message
    """
    try:
        success = keycloak_auth.logout()
        if _legacy_token_storage_enabled():
            try:
                set_token("")
            except Exception:
                pass

        if success:
            return "Logged out successfully. All tokens cleared from persistent storage."
        return "Logged out locally (remote logout may have failed). All local tokens cleared."
    except Exception as e:
        return f"Logout error: {str(e)}"


@mcp.tool
def saveOntoAIThreadID(thread_external_id: str, ctx: Context) -> Dict[str, Any]:
    """Persist the threadExternalId for the active MCP session."""
    context_id = ctx.session_id
    thread_id = (thread_external_id or "").strip()
    if not thread_id:
        return {
            "contextId": context_id,
            "threadExternalId": None,
            "message": "thread_external_id is required.",
        }

    if not is_session_state_configured():
        return {
            "contextId": context_id,
            "threadExternalId": None,
            "message": "Session-state service is not configured for this server.",
        }

    try:
        result = merge_session_state(
            context_id,
            lambda payload: {**payload, "threadExternalId": thread_id},
        )
    except SessionStateError as exc:
        safe_print(f"[session-state] save failed: {exc}")
        return {
            "contextId": context_id,
            "threadExternalId": None,
            "message": str(exc),
        }

    payload = {}
    if isinstance(result, dict):
        payload = result.get("payload") or {}
        if not isinstance(payload, dict):
            payload = {}

    return {
        "contextId": result.get("contextId", context_id) if isinstance(result, dict) else context_id,
        "threadExternalId": payload.get("threadExternalId", thread_id),
        "createdAt": result.get("createdAt") if isinstance(result, dict) else None,
    }


@mcp.tool
def getOntoAIThreadID(ctx: Context) -> Dict[str, Any]:
    """Return the stored threadExternalId for the active MCP session."""
    context_id = ctx.session_id

    if not is_session_state_configured():
        return {
            "contextId": context_id,
            "threadExternalId": None,
            "message": "Session-state service is not configured for this server.",
        }

    try:
        payload, meta = get_session_state(context_id)
    except SessionStateError as exc:
        safe_print(f"[session-state] get failed: {exc}")
        return {
            "contextId": context_id,
            "threadExternalId": None,
            "message": str(exc),
        }

    thread_id = payload.get("threadExternalId") if isinstance(payload, dict) else None
    if thread_id is None:
        return {
            "contextId": meta.get("contextId", context_id),
            "threadExternalId": None,
            "message": "No session state stored for this context.",
        }

    return {
        "contextId": meta.get("contextId", context_id),
        "threadExternalId": thread_id,
        "createdAt": meta.get("createdAt"),
    }

def _get_valid_token() -> str:
    """Get a valid token, with automatic refresh and helpful error messages."""
    # Try Keycloak auth first (with automatic refresh)
    keycloak_token = keycloak_auth.get_valid_access_token()
    if keycloak_token:
        return keycloak_token
    
    # Fall back to manual token
    try:
        return get_token()
    except RuntimeError:
        # Provide helpful guidance
        if keycloak_auth.token_storage.get_access_token():
            # We have tokens but they're expired and refresh failed
            raise RuntimeError("""
❌ Authentication expired and refresh failed.

🔧 Please re-authenticate using:
• `login_with_credentials("email", "password")` - Username/password authentication
""")
        else:
            # No tokens at all
            raise RuntimeError("""
❌ No authentication tokens found.

🔧 Please authenticate first using:
• `login_with_credentials("email", "password")` - Username/password authentication

ℹ️ Your session will be saved persistently after authentication.
""")

def _get_user_spaces_data() -> list[dict]:
    """Internal function to get user spaces data. Used by both resource and tool."""
    url = f"{ONTO_API_BASE}/user/v2/current"
    
    try:
        token = _get_valid_token()
    except RuntimeError as e:
        # Return helpful error as part of the resource data
        return [{"error": str(e)}]
    
    # Ensure token is clean ASCII
    if isinstance(token, str):
        token = token.encode('ascii', errors='ignore').decode('ascii')
    
    headers = {
        "Authorization": f"Bearer {token}",
        "Content-Type": "application/json",
        "Accept": "application/json"
    }
    
    try:
        resp = requests.get(url, headers=headers, timeout=10)
        resp.raise_for_status()
        data = resp.json()
        roles = data.get("userRealmsRoles", [])
        spaces = [{"id": r["realmId"], "name": r["realmName"]} for r in roles]
        
        # Add session info to the first space entry if available
        if spaces:
            session_status = keycloak_auth.token_storage.get_session_status()
            spaces[0]["_session_info"] = f"✅ Authenticated - {session_status}"
        
        return spaces
    except requests.exceptions.HTTPError as e:
        if e.response.status_code == 401:
            # Token might be invalid, try to refresh
            try:
                keycloak_auth.refresh_access_token()
                # Retry with refreshed token
                token = keycloak_auth.get_valid_access_token()
                if token:
                    headers["Authorization"] = f"Bearer {token}"
                    resp = requests.get(url, headers=headers, timeout=10)
                    resp.raise_for_status()
                    data = resp.json()
                    roles = data.get("userRealmsRoles", [])
                    return [{"id": r["realmId"], "name": r["realmName"]} for r in roles]
            except:
                pass
            
            return [{"error": "❌ Authentication failed. Please re-authenticate with login_with_credentials()"}]
        else:
            return [{"error": f"❌ API Error: {e.response.status_code} - {e.response.text}"}]
    except Exception as e:
        return [{"error": f"❌ Unexpected error: {str(e)}"}]

@mcp.resource("onto://spaces")
def get_user_spaces() -> list[dict]:
    """Return the list of Onto realms (spaces) visible to the authorised user."""
    return _get_user_spaces_data()

@mcp.resource("onto://user/info")
def get_user_info() -> dict:
    """Get current user information from Keycloak."""
    try:
        user_info = keycloak_auth.get_user_info()
        if user_info:
            # Add session status
            user_info["_session_status"] = keycloak_auth.token_storage.get_session_status()
            return user_info
        else:
            return {
                "error": "❌ Failed to get user info - not authenticated or token invalid",
                "_help": "Use login_with_credentials() to authenticate"
            }
    except Exception as e:
        return {
            "error": f"❌ Error getting user info: {str(e)}",
            "_help": "Use get_auth_status() to check authentication status"
        }

@mcp.tool
def search_templates(name_part: str, realm_id: str = None, include_children: bool = False, include_parents: bool = False) -> str:
    """
    Search for templates (meta entities) in Onto by name.
    
    Args:
        name_part: Partial name to search for (required)
        realm_id: Realm ID to search in (optional - uses first available realm if not specified)
        include_children: Include children in search results
        include_parents: Include parents in search results
        
    Returns:
        JSON string with list of found templates or error message
    """
    try:
        token = _get_valid_token()
    except RuntimeError as e:
        return str(e)
    
    # Get realm_id if not provided
    if not realm_id:
        spaces = _get_user_spaces_data()
        if not spaces or 'error' in spaces[0]:
            return "❌ Failed to get user realms. Please check authentication."
        
        realm_id = spaces[0]['id']
        realm_name = spaces[0]['name']
        safe_print(f"🔍 Using realm: {realm_name} ({realm_id})")
    
    # Prepare API request
    url = f"{ONTO_API_BASE}/realm/{realm_id}/meta/find"
    
    headers = {
        "Authorization": f"Bearer {token}",
        "Content-Type": "application/json",
        "Accept": "application/json"
    }
    
    payload = {
        "namePart": name_part,
        "children": include_children,
        "parents": include_parents
    }
    
    try:
        resp = requests.post(url, json=payload, headers=headers, timeout=15)
        resp.raise_for_status()
        
        # Debug: check response content
        try:
            response_data = resp.json()
        except Exception as json_err:
            return f"❌ Invalid JSON response: {json_err}\nResponse: {resp.text[:500]}"
        
        # Handle API response format (expecting {result: [...]} structure)
        if isinstance(response_data, dict) and 'result' in response_data:
            templates = response_data['result']
        elif isinstance(response_data, list):
            templates = response_data
        else:
            return f"❌ Unexpected response format: {type(response_data)}\nResponse: {response_data}"
        
        if not isinstance(templates, list):
            return f"❌ Expected list in result field, got: {type(templates)}\nTemplates: {templates}"
        
        if not templates:
            return f"🔍 No templates found matching '{name_part}' in realm {realm_id}"
        
        # Format results nicely
        result_lines = [f"🔍 Found {len(templates)} template(s) matching '{name_part}':\n"]
        
        for i, template in enumerate(templates, 1):
            # Handle both dict and other formats
            if isinstance(template, dict):
                uuid = template.get('uuid', 'N/A')
                name = template.get('name', 'N/A')
                comment = template.get('comment', '')
            else:
                # Fallback for non-dict items
                uuid = str(template)
                name = str(template)
                comment = ''
            
            result_lines.append(f"{i}. **{name}**")
            result_lines.append(f"   UUID: {uuid}")
            if comment:
                result_lines.append(f"   Comment: {comment}")
            result_lines.append("")  # Empty line between templates
        
        return "\n".join(result_lines)
        
    except requests.exceptions.HTTPError as e:
        if e.response.status_code == 401:
            # Try to refresh token and retry
            try:
                keycloak_auth.refresh_access_token()
                token = keycloak_auth.get_valid_access_token()
                if token:
                    headers["Authorization"] = f"Bearer {token}"
                    resp = requests.post(url, json=payload, headers=headers, timeout=15)
                    resp.raise_for_status()
                    
                    try:
                        response_data = resp.json()
                    except Exception as json_err:
                        return f"❌ Invalid JSON response after retry: {json_err}\nResponse: {resp.text[:500]}"
                    
                    # Handle API response format
                    if isinstance(response_data, dict) and 'result' in response_data:
                        templates = response_data['result']
                    elif isinstance(response_data, list):
                        templates = response_data
                    else:
                        return f"❌ Unexpected response format after retry: {type(response_data)}\nResponse: {response_data}"
                    
                    if not isinstance(templates, list):
                        return f"❌ Expected list in result field after retry, got: {type(templates)}\nTemplates: {templates}"
                    
                    if not templates:
                        return f"🔍 No templates found matching '{name_part}' in realm {realm_id}"
                    
                    result_lines = [f"🔍 Found {len(templates)} template(s) matching '{name_part}':\n"]
                    for i, template in enumerate(templates, 1):
                        if isinstance(template, dict):
                            uuid = template.get('uuid', 'N/A')
                            name = template.get('name', 'N/A')
                            comment = template.get('comment', '')
                        else:
                            uuid = str(template)
                            name = str(template)
                            comment = ''
                        
                        result_lines.append(f"{i}. **{name}**")
                        result_lines.append(f"   UUID: {uuid}")
                        if comment:
                            result_lines.append(f"   Comment: {comment}")
                        result_lines.append("")
                    
                    return "\n".join(result_lines)
            except Exception:
                pass
            
            return "❌ Authentication failed. Please re-authenticate with login_with_credentials()"
        elif e.response.status_code == 403:
            return f"❌ Access denied to realm {realm_id}. You may not have permission to search templates in this realm."
        elif e.response.status_code == 404:
            return f"❌ Realm {realm_id} not found or meta search endpoint not available."
        else:
            return f"❌ API Error: {e.response.status_code} - {e.response.text}"
    
    except Exception as e:
        return f"❌ Unexpected error: {str(e)}"

@mcp.tool
def list_available_realms() -> str:
    """
    Get list of available realms (spaces) that the user can access.
    Useful for getting realm IDs for template searches.
    
    Returns:
        Formatted list of realms with IDs and names
    """
    spaces = _get_user_spaces_data()
    
    if not spaces:
        return "❌ No realms found. Please check authentication."
    
    if 'error' in spaces[0]:
        return spaces[0]['error']
    
    result_lines = [f"📁 Available realms ({len(spaces)}):\n"]
    
    for i, space in enumerate(spaces, 1):
        realm_id = space.get('id', 'N/A')
        realm_name = space.get('name', 'N/A')
        result_lines.append(f"{i}. **{realm_name}**")
        result_lines.append(f"   ID: {realm_id}")
        result_lines.append("")
    
    result_lines.append("💡 Use the realm ID with search_templates() to search in a specific realm.")
    
    return "\n".join(result_lines)

@mcp.tool
def search_objects(
    realm_id: str = None,
    name_filter: str = "",
    template_uuid: str = "",
    comment_filter: str = "",
    load_all: bool = False,
    page_size: int = 20
) -> str:
    """
    Search for objects in Onto by name, template, or comment with pagination support.
    
    Args:
        realm_id: Realm ID to search in (optional - uses first available realm if not specified)
        name_filter: Partial name to search for
        template_uuid: UUID of template to filter by
        comment_filter: Partial comment to search for
        load_all: If True, loads ALL matching objects using pagination (may be slow for large datasets)
        page_size: Number of items per page (default: 20, will be reduced automatically if payload too large)
        
    Returns:
        JSON-formatted string with list of found objects or error message
    """
    try:
        token = _get_valid_token()
    except RuntimeError as e:
        return str(e)
    
    # Get realm_id if not provided
    if not realm_id:
        spaces = _get_user_spaces_data()
        if not spaces or 'error' in spaces[0]:
            return "❌ Failed to get user realms. Please check authentication."
        
        realm_id = spaces[0]['id']
        realm_name = spaces[0]['name']
        safe_print(f"🔍 Using realm: {realm_name} ({realm_id})")
    
    # Prepare API request
    url = f"{ONTO_API_BASE}/realm/{realm_id}/entity/find/v2"
    
    headers = {
        "Authorization": f"Bearer {token}",
        "Content-Type": "application/json",
        "Accept": "application/json"
    }
    
    def make_request(first: int, offset: int) -> tuple[list, bool]:
        """Make API request and return (results, has_more_data)"""
        payload = {
            "name": name_filter,
            "comment": comment_filter,
            "metaFieldFilters": [],
            "pagination": {
                "first": first,
                "offset": offset
            }
        }
        
        # Add template filter if provided
        if template_uuid:
            payload["metaEntityRequest"] = {"uuid": template_uuid}
        
        try:
            resp = requests.post(url, json=payload, headers=headers, timeout=30)
            resp.raise_for_status()
            
            try:
                response_data = resp.json()
            except Exception as json_err:
                raise Exception(f"Invalid JSON response: {json_err}\nResponse: {resp.text[:500]}")
            
            # Response should be a list (may contain group wrappers with "entities")
            if not isinstance(response_data, list):
                raise Exception(f"Expected list response, got: {type(response_data)}\nResponse: {response_data}")

            # Flatten results – each item may be either an entity dict OR a wrapper with "entities" list
            flat_results: list = []
            for item in response_data:
                if isinstance(item, dict) and "entities" in item and isinstance(item["entities"], list):
                    # Wrapper object – extend with its entities
                    flat_results.extend(item["entities"])
                else:
                    flat_results.append(item)

            # Determine if more data likely exists based on original items count OR flattened count
            has_more = len(response_data) == offset or len(flat_results) == offset

            return flat_results, has_more
            
        except requests.exceptions.HTTPError as e:
            if e.response.status_code == 413 or "payload too large" in str(e).lower():
                # Payload too large - reduce page size
                if offset > 5:
                    safe_print(f"⚠️ Payload too large, reducing page size from {offset} to {offset//2}")
                    return make_request(first, offset // 2)
                else:
                    raise Exception(f"❌ Payload too large even with minimum page size (5). Try more specific filters.")
            elif e.response.status_code == 401:
                # Try to refresh token and retry
                try:
                    keycloak_auth.refresh_access_token()
                    new_token = keycloak_auth.get_valid_access_token()
                    if new_token:
                        headers["Authorization"] = f"Bearer {new_token}"
                        resp = requests.post(url, json=payload, headers=headers, timeout=30)
                        resp.raise_for_status()
                        response_data = resp.json()
                        has_more = len(response_data) == offset
                        return response_data, has_more
                except Exception:
                    pass
                raise Exception("❌ Authentication failed. Please re-authenticate with login_with_credentials()")
            elif e.response.status_code == 403:
                raise Exception(f"❌ Access denied to realm {realm_id}. You may not have permission to search objects in this realm.")
            elif e.response.status_code == 404:
                raise Exception(f"❌ Realm {realm_id} not found or entity search endpoint not available.")
            else:
                raise Exception(f"❌ API Error: {e.response.status_code} - {e.response.text}")
    
    # Execute search with pagination
    all_objects = []
    current_first = 0
    current_page_size = page_size
    total_requests = 0
    max_requests = 100  # Safety limit
    
    try:
        while total_requests < max_requests:
            total_requests += 1
            
            # Make request
            objects, has_more = make_request(current_first, current_page_size)
            all_objects.extend(objects)
            
            safe_print(f"📄 Loaded page: first={current_first}, count={len(objects)}, total_so_far={len(all_objects)}")
            
            # If not loading all, or no more data, break
            if not load_all or not has_more:
                break
                
            # Prepare for next page
            current_first += len(objects)
            
        if total_requests >= max_requests:
            safe_print(f"⚠️ Hit safety limit of {max_requests} requests")
            
    except Exception as e:
        return str(e)
    
    # Format results
    if not all_objects:
        filters_desc = []
        if name_filter:
            filters_desc.append(f"name containing '{name_filter}'")
        if template_uuid:
            filters_desc.append(f"template '{template_uuid}'")
        if comment_filter:
            filters_desc.append(f"comment containing '{comment_filter}'")
        
        filters_text = " and ".join(filters_desc) if filters_desc else "any criteria"
        return f"🔍 No objects found matching {filters_text} in realm {realm_id}"
    
    # Build result summary
    result_lines = []
    
    # Header with search info
    search_info = []
    if name_filter:
        search_info.append(f"name: '{name_filter}'")
    if template_uuid:
        search_info.append(f"template: '{template_uuid}'")
    if comment_filter:
        search_info.append(f"comment: '{comment_filter}'")
    
    search_desc = ", ".join(search_info) if search_info else "all objects"
    
    if load_all:
        result_lines.append(f"🔍 **Found {len(all_objects)} objects** (complete dataset) matching {search_desc}:")
    else:
        result_lines.append(f"🔍 **Found {len(all_objects)} objects** (first page) matching {search_desc}:")
    
    result_lines.append("")
    
    # Show objects (limit display to first 50 for readability)
    display_limit = 50
    displayed_count = min(len(all_objects), display_limit)
    
    for i, obj in enumerate(all_objects[:display_limit], 1):
        if isinstance(obj, dict):
            uuid = obj.get('id', 'N/X')
            name = obj.get('name', 'N/X')
            comment = obj.get('comment', '')
            
            # Get template info if available
            meta_entity = obj.get('metaEntity', {})
            template_name = meta_entity.get('name', '') if meta_entity else ''
            template_id = meta_entity.get('id', '') if meta_entity else ''
            
            result_lines.append(f"{i}. **{name}**")
            result_lines.append(f"   UUID: {uuid}")
            if template_name:
                result_lines.append(f"   Template: {template_name} ({template_id})")
            if comment:
                # Truncate long comments
                display_comment = comment[:100] + "..." if len(comment) > 100 else comment
                result_lines.append(f"   Comment: {display_comment}")
            result_lines.append("")
        else:
            result_lines.append(f"{i}. {str(obj)}")
            result_lines.append("")
    
    # Add truncation notice if needed
    if len(all_objects) > display_limit:
        result_lines.append(f"... and {len(all_objects) - display_limit} more objects (truncated for display)")
        result_lines.append("")
    
    # Add usage tips
    if not load_all and len(all_objects) == page_size:
        result_lines.append("💡 **Tip:** There might be more results. Use `load_all=True` to get the complete dataset.")
    
    if load_all and len(all_objects) > 100:
        result_lines.append("📊 **Large Dataset:** Consider using more specific filters for better performance.")
    
    return "\n".join(result_lines)

# ---------------------------------------------------------------------------
# Realm (workspace) management
# ---------------------------------------------------------------------------

@mcp.tool
def create_realm(name: str, comment: str = "") -> str:
    """Create a new workspace (realm).

    Args:
        name: Unique name of the workspace.
        comment: Optional comment (can be empty).

    Returns:
        Formatted string with info about newly created realm or error message.
    """
    if not name or not name.strip():
        return "❌ Parameter 'name' is required and cannot be empty."

    try:
        token = _get_valid_token()
    except RuntimeError as e:
        return str(e)

    url = f"{ONTO_API_BASE}/realm/"  # According to API: POST /api/v2/core/realm/

    headers = {
        "Authorization": f"Bearer {token}",
        "Content-Type": "application/json",
        "Accept": "application/json",
    }

    payload = {"name": name.strip(), "comment": comment or ""}

    try:
        resp = requests.post(url, json=payload, headers=headers, timeout=30)
        resp.raise_for_status()
        data = resp.json()
        realm_id = data.get("id", "N/A")
        realm_name = data.get("name", "N/A")
        realm_comment = data.get("comment", "")

        result = [
            "🎉 **Workspace (realm) created successfully!**",
            f"ID: {realm_id}",
            f"Name: {realm_name}",
        ]
        if realm_comment:
            result.append(f"Comment: {realm_comment}")
        return "\n".join(result)
    except requests.exceptions.HTTPError as e:
        status = e.response.status_code
        if status == 400:
            return "❌ Bad request – please check the input data (maybe the name is missing or invalid)."
        if status == 401:
            return "❌ Authentication failed – please login again."
        if status == 403:
            return "❌ Access denied – you don't have permission to create a workspace."
        if status == 409:
            return f"❌ Workspace with name '{name}' already exists. Choose another name."
        return f"❌ API Error: {status} - {e.response.text[:200]}"
    except Exception as e:
        return f"❌ Unexpected error: {e}"

# ---------------------------------------------------------------------------
# Template (meta entity) management
# ---------------------------------------------------------------------------

@mcp.tool
def create_template(realm_id: str, name: str, comment: str = "") -> str:
    """Create a new template (meta entity) in a specified realm.

    Before creating, searches for an existing template with the same
    name to avoid duplicates.

    Args:
        realm_id: Target realm ID where the template will be created.
        name: Template name (must be unique).
        comment: Optional comment.

    Returns:
        Success message with template info or error details.
    """
    # Validate inputs
    if not realm_id or not realm_id.strip():
        return "❌ Parameter 'realm_id' is required and cannot be empty."
    if not name or not name.strip():
        return "❌ Parameter 'name' is required and cannot be empty."

    try:
        token = _get_valid_token()
    except RuntimeError as e:
        return str(e)

    # Step 1: Search existing templates
    search_url = f"{ONTO_API_BASE}/realm/{realm_id}/meta/find"
    headers = {
        "Authorization": f"Bearer {token}",
        "Content-Type": "application/json",
        "Accept": "application/json",
    }
    search_payload = {"namePart": name.strip(), "children": False, "parents": False}

    try:
        resp = requests.post(search_url, json=search_payload, headers=headers, timeout=15)
        resp.raise_for_status()
        data = resp.json()
        templates = data.get("result") if isinstance(data, dict) else data
        if isinstance(templates, list):
            for tpl in templates:
                if isinstance(tpl, dict) and tpl.get("name", "").lower() == name.strip().lower():
                    existing_id = tpl.get("uuid") or tpl.get("id", "N/A")
                    return f"❌ Template with name '{name}' already exists (UUID: {existing_id})."
    except requests.exceptions.HTTPError as e:
        if e.response.status_code not in (404, 400):
            return f"❌ Error searching templates: {e.response.text[:200]}"
    except Exception as e:
        return f"❌ Error searching templates: {e}"

    # Step 2: Create new template
    create_url = f"{ONTO_API_BASE}/realm/{realm_id}/meta"
    template_id = str(uuid.uuid4())
    create_payload = {
        "id": template_id,
        "name": name.strip(),
        "comment": comment or "",
    }

    try:
        resp = requests.post(create_url, json=create_payload, headers=headers, timeout=30)
        resp.raise_for_status()
        created = resp.json() if resp.content else {}
        created_id = created.get("id", template_id)
        result = [
            "🎉 **Template created successfully!**",
            f"ID: {created_id}",
            f"Name: {name.strip()}",
        ]
        if comment:
            result.append(f"Comment: {comment}")
        return "\n".join(result)
    except requests.exceptions.HTTPError as e:
        status = e.response.status_code
        if status == 400:
            return "❌ Bad request – please check input data."
        if status == 401:
            return "❌ Authentication failed – please login again."
        if status == 403:
            return "❌ Access denied – you don't have permission to create templates in this realm."
        if status == 409:
            return f"❌ Template with name '{name}' already exists."
        return f"❌ API Error: {status} - {e.response.text[:200]}"
    except Exception as e:
        return f"❌ Unexpected error: {e}"

# ---------------------------------------------------------------------------
# Batch entity creation
# ---------------------------------------------------------------------------

@mcp.tool
def create_entities_batch(realm_id: str, entities: list[dict]) -> str:
    """Create multiple entities in a realm in one batch.

    Args:
        realm_id: Target realm ID.
        entities: List of entity dicts with keys: name (required), id, comment, metaEntityId.

    Returns:
        Formatted success message or detailed error message.
    """
    # Validate inputs
    if not realm_id or not realm_id.strip():
        return "❌ Parameter 'realm_id' is required and cannot be empty."
    if not entities or not isinstance(entities, list):
        return "❌ Parameter 'entities' must be a non-empty list."

    # Ensure all have name
    for i, ent in enumerate(entities, 1):
        if not isinstance(ent, dict):
            return f"❌ Entity #{i} is not a dict."
        if not ent.get("name") or not ent["name"].strip():
            return f"❌ Entity #{i} is missing required 'name'."

    try:
        token = _get_valid_token()
    except RuntimeError as e:
        return str(e)

    # Duplicate check using direct API call (avoid calling mcp tool functions)
    duplicate_names: list[str] = []
    headers_basic = {
        "Authorization": f"Bearer {token}",
        "Content-Type": "application/json",
        "Accept": "application/json",
    }

    for ent in entities:
        name = ent["name"].strip()
        # Build minimal payload to search by name
        search_url = f"{ONTO_API_BASE}/realm/{realm_id}/entity/find/v2"
        search_payload = {
            "name": name,
            "comment": "",
            "metaFieldFilters": [],
            "pagination": {"first": 0, "offset": 5},
        }
        try:
            resp = requests.post(search_url, json=search_payload, headers=headers_basic, timeout=15)
            resp.raise_for_status()
            data = resp.json()
            if isinstance(data, list) and data:
                # Any result means duplicate
                duplicate_names.append(name)
        except Exception:
            # If search fails, skip duplicate detection for this name
            pass

    if duplicate_names:
        dup_list = ", ".join(duplicate_names)
        return f"❌ Duplicate entity names detected in realm {realm_id}: {dup_list}. Aborting creation."

    # Build payload
    payload_entities = []
    for ent in entities:
        item = {
            "id": ent.get("id") or None,
            "name": ent["name"].strip(),
            "comment": ent.get("comment", ""),
            "metaEntityId": ent.get("metaEntityId"),
        }
        payload_entities.append(item)

    payload = {"entities": payload_entities}

    url = f"{ONTO_API_BASE}/realm/{realm_id}/entity/batch"
    headers = {
        "Authorization": f"Bearer {token}",
        "Content-Type": "application/json",
        "Accept": "application/json",
    }

    try:
        resp = requests.post(url, json=payload, headers=headers, timeout=60)
        resp.raise_for_status()
        data = resp.json() if resp.content else {}

        created = data.get("createdEntities", [])
        result_lines = [
            f"🎉 **Successfully created {len(created)} entities in realm {realm_id}.**",
            "",
        ]
        for i, ent in enumerate(created, 1):
            uuid_ = ent.get("uuid") or ent.get("id", "N/A")
            name = ent.get("name", "N/A")
            comment = ent.get("comment", "")
            result_lines.append(f"{i}. **{name}**")
            result_lines.append(f"   UUID: {uuid_}")
            if comment:
                result_lines.append(f"   Comment: {comment}")
            # Meta entity info
            meta = ent.get("metaEntity") or {}
            if meta:
                meta_name = meta.get("name", "")
                meta_uuid = meta.get("uuid") or meta.get("id", "")
                result_lines.append(f"   Template: {meta_name} ({meta_uuid})")
            result_lines.append("")

        return "\n".join(result_lines)
    except requests.exceptions.HTTPError as e:
        status = e.response.status_code
        if status == 400:
            try:
                err_msg = e.response.json().get("message", "Bad Request")
            except Exception:
                err_msg = e.response.text[:200]
            return f"❌ Bad request – {err_msg}"
        if status == 401:
            return "❌ Authentication failed – please login again."
        if status == 403:
            return "❌ Access denied – you don't have permission to create entities in this realm."
        return f"❌ API Error: {status} - {e.response.text[:200]}"
    except Exception as e:
        return f"❌ Unexpected error: {e}"<|MERGE_RESOLUTION|>--- conflicted
+++ resolved
@@ -22,11 +22,8 @@
 
 BUILD_VERSION = os.environ.get("ONTO_BUILD_VERSION") or "0.1.0"
 
-<<<<<<< HEAD
-=======
 safe_print(f"[startup] Onto MCP build version: {BUILD_VERSION}")
 
->>>>>>> 702d4c1b
 # ONTO_API_BASE now comes from settings (with env/default handling)
 
 # Global Keycloak auth instance
@@ -86,10 +83,6 @@
     cmd = """python3 - <<'PY'
 import csv, re, json, hashlib, os, sys
 SRC = os.environ['SRC']
-<<<<<<< HEAD
-print(f"Source: {SRC}")
-=======
->>>>>>> 702d4c1b
 def norm(s):
   s=s.lower().strip().replace(' ','_').replace('-','_')
   s=re.sub(r'[^a-z0-9_а-яё]','',s); s=re.sub(r'_+','_',s).strip('_'); return s
@@ -147,10 +140,6 @@
 
     notes = [
         "Команда создаст payload.json в текущей директории клиента",
-<<<<<<< HEAD
-        f"Источник данных: {source_path}",
-=======
->>>>>>> 702d4c1b
     ]
 
     return {
